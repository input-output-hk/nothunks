cabal-version:      2.4
name:               nothunks
version:            0.1.3
synopsis:           Examine values for unexpected thunks
description:        Long lived application data typically should not contain
                    any thunks. This library can be used to examine values for
                    unexpected thunks, which can then be used in assertions.
                    This can be invaluable in avoiding memory leaks, or tracking
                    down existing ones.
license:            MIT
license-file:       LICENSE
bug-reports:        https://github.com/input-output-hk/nothunks
author:             IOHK
maintainer:         operations@iohk.io
copyright:          2018-2021 IOHK
category:           Development
extra-source-files: CHANGELOG.md
tested-with:        GHC==8.10.7, GHC==9.0.2, GHC==9.2.4, GHC==9.4.2

source-repository head
  type:     git
  location: https://github.com/input-output-hk/nothunks

flag bytestring
  description: Provide instances for bytestring
  default: True

flag text
  description: Provide instances for text
  default: True

flag vector
  description: Provide instances for vector
  default: True

library
    exposed-modules:  NoThunks.Class

    build-depends:    base       >= 4.12 && < 5
                    , containers >= 0.5  && < 0.7
                    , stm        >= 2.5  && < 2.6
                    , time       >= 1.5  && < 1.13

                      -- Whatever is bundled with ghc
                    , ghc-heap

    if flag(bytestring)
      build-depends:  bytestring >= 0.10 && < 0.12
    if flag(text)
<<<<<<< HEAD
      build-depends:  text       >= 1.2  && < 1.3 || >= 2.0 && < 2.1
=======
      build-depends:  text       >= 1.2  && < 1.3 || >= 2 && < 2.1
>>>>>>> c0609d27
    if flag(vector)
      build-depends:  vector     >= 0.12 && < 0.14

    hs-source-dirs:   src
    default-language: Haskell2010
    ghc-options:      -Wall

test-suite nothunks-test
    type:             exitcode-stdio-1.0
    main-is:          Main.hs
    other-modules:    Test.NoThunks.Class

    build-depends:    base

                      -- Self dependency
                    , nothunks

                      -- Dependencies shared with the lib
                    , containers
                    , stm

                      -- Whatever is bundled with ghc
                    , ghc-prim

                      -- Additional dependencies
                    , hedgehog       >= 1.1 && < 1.3
                    , random         >= 1.1 && < 1.3
                    , tasty          >= 1.3 && < 1.5
                    , tasty-hedgehog >= 1.1 && < 1.5

    hs-source-dirs:   test
    default-language: Haskell2010
    ghc-options:      -Wall<|MERGE_RESOLUTION|>--- conflicted
+++ resolved
@@ -47,11 +47,7 @@
     if flag(bytestring)
       build-depends:  bytestring >= 0.10 && < 0.12
     if flag(text)
-<<<<<<< HEAD
-      build-depends:  text       >= 1.2  && < 1.3 || >= 2.0 && < 2.1
-=======
       build-depends:  text       >= 1.2  && < 1.3 || >= 2 && < 2.1
->>>>>>> c0609d27
     if flag(vector)
       build-depends:  vector     >= 0.12 && < 0.14
 
